(* Js_of_ocaml tests
 * http://www.ocsigen.org/js_of_ocaml/
 * Copyright (C) 2019 Hugo Heuzard
 *
 * This program is free software; you can redistribute it and/or modify
 * it under the terms of the GNU General Public License as published by
 * the Free Software Foundation; either version 2 of the License, or
 * (at your option) any later version.
 *
 * This program is distributed in the hope that it will be useful,
 * but WITHOUT ANY WARRANTY; without even the implied warranty of
 * MERCHANTABILITY or FITNESS FOR A PARTICULAR PURPOSE.  See the
 * GNU Lesser General Public License for more details.
 *
 * You should have received a copy of the GNU Lesser General Public License
 * along with this program; if not, write to the Free Software
 * Foundation, Inc., 59 Temple Place - Suite 330, Boston, MA 02111-1307, USA.
 *)

open Util

let%expect_test "static eval of string get" =
  let program =
    compile_and_parse
      ~use_js_string:true
      {|
    let lr = ref []
    let black_box v = lr := (Obj.repr v) :: !lr

    let constant = "abcdefghijklmnopqrstuvwxyz"

    let call_with_char c = try black_box c with _ -> assert false

    let ex = call_with_char constant.[-10] ;;
    black_box ex
    let ax = call_with_char constant.[6]  ;;
    black_box ax
    let bx = call_with_char constant.[30] ;;
    black_box bx ;;
  |}
  in
  print_var_decl program "ex";
  print_var_decl program "ax";
  print_var_decl program "bx";
  [%expect
    {|
    var ex = call_with_char(caml_string_get(cst_abcdefghijklmnopqrstuvwxyz, - 10));
    //end
    var ax = call_with_char(103);
    //end
    var bx = call_with_char(caml_string_get(cst_abcdefghijklmnopqrstuvwxyz, 30));
    //end |}]

let%expect_test "static eval of string get" =
  let program =
    compile_and_parse
      ~use_js_string:false
      {|
    let lr = ref []
    let black_box v = lr := (Obj.repr v) :: !lr

    let constant = "abcdefghijklmnopqrstuvwxyz"

    let call_with_char c = try black_box c with _ -> assert false

    let ex = call_with_char constant.[-10] ;;
    black_box ex
    let ax = call_with_char constant.[6]  ;;
    black_box ax
    let bx = call_with_char constant.[30] ;;
    black_box bx ;;
  |}
  in
  print_var_decl program "ex";
  print_var_decl program "ax";
  print_var_decl program "bx";
  [%expect
    {|
    var ex = call_with_char(caml_string_get(constant, - 10));
    //end
    var ax = call_with_char(103);
    //end
    var bx = call_with_char(caml_string_get(constant, 30));
    //end |}]

let%expect_test "static eval of Sys.backend_type" =
  let program =
    compile_and_parse_whole_program
      {|
    exception Myfun of (unit -> int)
    let myfun () =
      let constant = match Sys.backend_type with
      | Other "js_of_ocaml" -> 42
      | Native -> 1
      | Bytecode -> 2
      | Other _ -> 3
      in
      constant
    let () = raise (Myfun myfun)
  |}
  in
  print_fun_decl program (Some "myfun");
  [%expect {|
    function myfun(param){return 42;}
    //end |}]

let%expect_test "static eval of string get" =
  let program =
    compile_and_parse
      {|

      type ('a, 'b) bucketlist =
        | Empty
        | Cons of { mutable key: 'a;
                    mutable data: 'b;
                    mutable next: ('a, 'b) bucketlist }

      let copy_bucketlist = function
        | Empty -> Empty
        | Cons {key; data; next} ->
            let rec loop prec = function
              | Empty -> ()
              | Cons {key; data; next} ->
                  let r = Cons {key; data; next} in
                  begin match prec with
                  | Empty -> assert false
                  | Cons prec ->  prec.next <- r
                  end;
                  loop r next
            in
            let r = Cons {key; data; next} in
            loop r next;
            r
  |}
  in
  print_fun_decl program (Some "copy_bucketlist");
  [%expect
    {|
    function copy_bucketlist(param){
     if(! param) return 0;
     var
      key = param[1],
      data = param[2],
      next = param[3],
      prec$1 = [0, key, data, next],
      prec = prec$1,
      param$0 = next;
     for(;;){
      if(! param$0) return prec$1;
      var
       key$0 = param$0[1],
       data$0 = param$0[2],
       next$0 = param$0[3],
       prec$0 = [0, key$0, data$0, next$0];
      prec[3] = prec$0;
      prec = prec$0;
      param$0 = next$0;
     }
    }
    //end |}]

let%expect_test "static eval of tags" =
  let program =
    compile_and_parse
      {|

      type t = A | B | C of t | D of t | E of t

      let foobar =
        let x = if Random.int 3 > 1 then C (D A) else D (A) in
        match x with
        | A -> 1
        | B -> 2
        | C _
        | D _ -> 3
        | E _ -> 5

      let export = [|foobar;foobar|]
  |}
  in
  print_program program;
  [%expect
    {|
    (function(globalThis){
       "use strict";
       var runtime = globalThis.jsoo_runtime;
       function caml_call1(f, a0){
        return (f.l >= 0 ? f.l : f.l = f.length) == 1
                ? f(a0)
                : runtime.caml_call_gen(f, [a0]);
       }
       var
        global_data = runtime.caml_get_global_data(),
        Stdlib_Random = global_data.Stdlib__Random,
        _a_ = [0, [1, 0]],
        _b_ = [1, 0],
        x = 1 < caml_call1(Stdlib_Random[5], 3) ? _a_ : _b_;
       x[0];
<<<<<<< HEAD
       var export$0 = [0, 3, 3], Test = [0, 3, export$0];
=======
       var
        foobar = 3,
        export$0 = [0, foobar, foobar],
        Test = [0, foobar, export$0];
>>>>>>> bd764f90
       runtime.caml_register_global(3, Test, "Test");
       return;
      }
      (globalThis));
    //end |}]<|MERGE_RESOLUTION|>--- conflicted
+++ resolved
@@ -196,14 +196,10 @@
         _b_ = [1, 0],
         x = 1 < caml_call1(Stdlib_Random[5], 3) ? _a_ : _b_;
        x[0];
-<<<<<<< HEAD
-       var export$0 = [0, 3, 3], Test = [0, 3, export$0];
-=======
        var
         foobar = 3,
         export$0 = [0, foobar, foobar],
         Test = [0, foobar, export$0];
->>>>>>> bd764f90
        runtime.caml_register_global(3, Test, "Test");
        return;
       }
