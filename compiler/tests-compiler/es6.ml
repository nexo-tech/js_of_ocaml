--- conflicted
+++ resolved
@@ -34,8 +34,6 @@
        b.caml_register_global(0, [0, b=>a=>(b + a | 0) + 7 | 0], "Test");
        return;})
      (globalThis);
-<<<<<<< HEAD
-=======
     //end |}]
 
 let%expect_test _ =
@@ -93,5 +91,4 @@
        return;
       }
       (globalThis));
->>>>>>> bd764f90
     //end |}]