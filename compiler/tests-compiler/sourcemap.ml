--- conflicted
+++ resolved
@@ -89,11 +89,6 @@
       /builtin/blackbox.ml:1:0 -> 6:12
       /builtin/blackbox.ml:1:0 -> 6:15
       /dune-root/test.ml:1:11 -> 6:18
-<<<<<<< HEAD
-      /dune-root/test.ml:1:7 -> 6:25
-      /dune-root/test.ml:1:11 -> 6:26
-=======
->>>>>>> 93159969
       /dune-root/test.ml:1:12 -> 6:27
       /dune-root/test.ml:1:12 -> 7:0
       /dune-root/test.ml:1:12 -> 7:7
@@ -121,11 +116,7 @@
       3:   return a + b;
       4: }
     $ cat "test.min.js"
-<<<<<<< HEAD
-      1:  /*<<test.ml:2:0>>*/ function x(a, b){
-=======
       1: function x(a, b){
->>>>>>> 93159969
       2:   /*<<test.ml:3:2>>*/ return a + b /*<<test.ml:3:14>>*/ ;
       3:  /*<<test.ml:4:0>>*/ }
  |}]
