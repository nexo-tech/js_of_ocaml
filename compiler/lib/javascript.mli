--- conflicted
+++ resolved
@@ -342,13 +342,8 @@
   | ArrayBinding of (binding_element option, binding) list_with_rest
 
 and object_target_elt =
-<<<<<<< HEAD
-  | TargetPropertyId of ident * initialiser option
-  | TargetProperty of property_name * expression
-=======
   | TargetPropertyId of ident_prop * initialiser option
   | TargetProperty of property_name * expression * initialiser option
->>>>>>> bd764f90
   | TargetPropertySpread of expression
   | TargetPropertyMethod of property_name * method_
 
@@ -362,11 +357,7 @@
   | ObjectTarget of object_target_elt list
   | ArrayTarget of array_target_elt list
 
-<<<<<<< HEAD
-and binding_ident = ident
-=======
 and ident_prop = Prop_and_ident of ident
->>>>>>> bd764f90
 
 and binding_property =
   | Prop_binding of property_name * binding_element
@@ -382,13 +373,8 @@
   | ExportClass of ident * class_declaration
   | ExportNames of (ident * Utf8_string.t) list
   (* default *)
-<<<<<<< HEAD
-  | ExportDefaultFun of ident * function_declaration
-  | ExportDefaultClass of ident * class_declaration
-=======
   | ExportDefaultFun of ident option * function_declaration
   | ExportDefaultClass of ident option * class_declaration
->>>>>>> bd764f90
   | ExportDefaultExpression of expression
   (* from *)
   | ExportFrom of
