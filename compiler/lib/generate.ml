--- conflicted
+++ resolved
@@ -270,12 +270,9 @@
     ; should_export : bool
     ; effect_warning : bool ref
     ; trampolined_calls : Effects.trampolined_calls
-<<<<<<< HEAD
-=======
     ; deadcode_sentinal : Var.t
     ; mutated_vars : Code.Var.Set.t Code.Addr.Map.t
     ; freevars : Code.Var.Set.t Code.Addr.Map.t
->>>>>>> bd764f90
     }
 
   let initial
@@ -298,12 +295,9 @@
     ; should_export
     ; effect_warning = ref (not warn_on_unhandled_effect)
     ; trampolined_calls
-<<<<<<< HEAD
-=======
     ; deadcode_sentinal
     ; mutated_vars
     ; freevars
->>>>>>> bd764f90
     }
 end
 
@@ -682,156 +676,11 @@
     loop 0 a
 end
 
-<<<<<<< HEAD
-let fold_children blocks pc f accu =
-  let block = Addr.Map.find pc blocks in
-  match fst block.branch with
-  | Return _ | Raise _ | Stop -> accu
-  | Branch (pc', _) | Poptrap (pc', _) -> f pc' accu
-  | Pushtrap ((pc1, _), _, (pc2, _)) ->
-      let accu = f pc1 accu in
-      let accu = f pc2 accu in
-      accu
-  | Cond (_, cont1, cont2) -> DTree.fold_cont f (DTree.build_if cont1 cont2) accu
-  | Switch (_, a1) ->
-      let a1 = DTree.build_switch a1 in
-      let accu = DTree.fold_cont f a1 accu in
-      accu
-
-let build_graph ctx pc =
-  let visited_blocks = ref Addr.Set.empty in
-  let loops = ref Addr.Set.empty in
-  let succs = Hashtbl.create 17 in
-  let poptrap = Hashtbl.create 17 in
-  let backs = Hashtbl.create 17 in
-  let preds = Hashtbl.create 17 in
-  let seen = Hashtbl.create 17 in
-  let blocks = ctx.Ctx.blocks in
-  let dominance_frontier_cache = Hashtbl.create 17 in
-  let incr_prec pc =
-    match Hashtbl.find preds pc with
-    | exception Not_found -> Hashtbl.add preds pc 1
-    | n -> Hashtbl.replace preds pc (succ n)
-  in
-  let add_cf_frontier pc front =
-    let prev = Hashtbl.find succs pc in
-    Addr.Set.iter incr_prec front;
-    Hashtbl.replace succs pc (Addr.Set.elements front @ prev)
-  in
-  let rec loop pc anc pushtrap =
-    if not (Addr.Set.mem pc !visited_blocks)
-    then (
-      visited_blocks := Addr.Set.add pc !visited_blocks;
-      let anc = Addr.Set.add pc anc in
-      let s = Code.fold_children blocks pc Addr.Set.add Addr.Set.empty in
-      let pc_backs = Addr.Set.inter s anc in
-      Hashtbl.add backs pc pc_backs;
-      let s = fold_children blocks pc (fun x l -> x :: l) [] in
-      let pc_succs = List.filter s ~f:(fun pc -> not (Addr.Set.mem pc anc)) in
-      let b = Addr.Map.find pc blocks in
-      Hashtbl.add succs pc pc_succs;
-      Addr.Set.iter (fun pc' -> loops := Addr.Set.add pc' !loops) pc_backs;
-      List.iter pc_succs ~f:(fun pc' ->
-          let pushtrap =
-            match fst b.branch with
-            | Pushtrap ((pc1, _), _, (pc2, _)) ->
-                if pc' = pc1
-                then (
-                  Hashtbl.add poptrap pc Addr.Set.empty;
-                  pc :: pushtrap)
-                else (
-                  assert (pc' = pc2);
-                  pushtrap)
-            | Poptrap (pc1, _) -> (
-                match pushtrap with
-                | [] -> assert false
-                | p :: rest ->
-                    let old = Hashtbl.find poptrap p in
-                    Hashtbl.replace poptrap p (Addr.Set.add pc1 old);
-                    rest)
-            | _ -> pushtrap
-          in
-          loop pc' anc pushtrap);
-      List.iter pc_succs ~f:incr_prec)
-  in
-  loop pc Addr.Set.empty [];
-  Hashtbl.add preds pc 1;
-  let () =
-    (* Create an artificial frontier when we pop an exception handler *)
-    let rec keep_front pc =
-      if Hashtbl.find preds pc > 1
-      then (* already part of a merge node *) false
-      else
-        match Addr.Map.find pc blocks with
-        | { body = []; branch = Return _, _; _ } -> false
-        | { body = []; branch = Stop, _; _ } -> false
-        | { body = []; branch = Branch (pc', _), _; _ } -> keep_front pc'
-        | _ -> true
-    in
-    Hashtbl.iter
-      (fun pc_pushtrap pc3 ->
-        let pc3 = Addr.Set.filter keep_front pc3 in
-        add_cf_frontier pc_pushtrap pc3)
-      poptrap
-  in
-  { visited_blocks
-  ; dominance_frontier_cache
-  ; seen
-  ; loops = !loops
-  ; succs
-  ; backs
-  ; preds
-  ; last_interm_idx = ref (-1)
-  ; ctx
-  ; blocks
-  }
-
-let rec frontier_of_pc st pc =
-  match Hashtbl.find st.dominance_frontier_cache pc with
-  | d -> d
-  | exception Not_found ->
-      let visited = frontier_of_succs st (get_succs st pc) in
-      Hashtbl.add st.dominance_frontier_cache pc visited;
-      visited
-
-and frontier_of_succs st succs =
-  let visited = ref Addr.Map.empty in
-  let q = Queue.create () in
-  let incr pc n = Queue.add (Addr.Map.singleton pc n) q in
-  List.iter succs ~f:(fun pc -> incr pc 1);
-  while not (Queue.is_empty q) do
-    visited :=
-      Addr.Map.merge
-        (fun k a b ->
-          let sum = Option.value ~default:0 a + Option.value ~default:0 b in
-          if get_preds st k = sum
-          then (
-            Queue.add (frontier_of_pc st k) q;
-            None)
-          else Some sum)
-        !visited
-        (Queue.take q)
-  done;
-  !visited
-
-(* [seen] can be used to specify how many predecessor have been
-   handled already. It is used when compiling merge_nodes. *)
-let dominance_frontier ?(seen = 1) st pc =
-  let pred = get_preds st pc in
-  assert (pred >= seen);
-  if pred > seen
-  then Addr.Set.singleton pc
-  else
-    (* pred = seen *)
-    let grey = frontier_of_pc st pc in
-    Addr.Map.fold (fun k _ acc -> Addr.Set.add k acc) grey Addr.Set.empty
-=======
 let build_graph ctx pc =
   let visited_blocks = ref Addr.Set.empty in
   let structure = Structure.build_graph ctx.Ctx.blocks pc in
   let dom = Structure.dominator_tree structure in
   { visited_blocks; structure; dom; ctx }
->>>>>>> bd764f90
 
 (****)
 
@@ -1207,10 +1056,7 @@
   match e with
   | Apply { f; args; exact } ->
       let trampolined = Var.Set.mem x ctx.Ctx.trampolined_calls in
-<<<<<<< HEAD
-=======
       let args = remove_unused_tail_args ctx exact trampolined args in
->>>>>>> bd764f90
       let args, prop, queue =
         List.fold_right
           ~f:(fun x (args, prop, queue) ->
@@ -1251,10 +1097,7 @@
       (Mlvalue.Block.field cx n, or_p px mutable_p, queue), []
   | Closure (args, ((pc, _) as cont)) ->
       let loc = source_location_ctx ctx ~force:After (After pc) in
-<<<<<<< HEAD
-=======
       let fv = Addr.Map.find pc ctx.freevars in
->>>>>>> bd764f90
       let clo = compile_closure ctx cont in
       let clo =
         match clo with
@@ -1281,11 +1124,6 @@
   | Special (Alias_prim name) ->
       let prim = Share.get_prim (runtime_fun ctx) name ctx.Ctx.share in
       (prim, const_p, queue), []
-<<<<<<< HEAD
-  | Special Undefined ->
-      (J.(EVar (ident (Utf8_string.of_string_exn "undefined"))), const_p, queue), []
-=======
->>>>>>> bd764f90
   | Prim (Extern "debugger", _) ->
       let ins =
         if Config.Flag.debugger () then J.Debugger_statement else J.Empty_statement
@@ -1572,17 +1410,6 @@
         expr_queue
         mutator_p
         [ J.Expression_statement (J.EBin (J.Eq, Mlvalue.Block.field cx n, cy)), loc ]
-<<<<<<< HEAD
-  | Offset_ref (x, 1) ->
-      let loc = source_location_ctx ctx pc in
-      (* FIX: may overflow.. *)
-      let (_px, cx), expr_queue = access_queue expr_queue x in
-      flush_queue
-        expr_queue
-        mutator_p
-        [ J.Expression_statement (J.EUn (J.IncrA, Mlvalue.Block.field cx 0)), loc ]
-=======
->>>>>>> bd764f90
   | Offset_ref (x, n) ->
       let loc = source_location_ctx ctx pc in
       (* FIX: may overflow.. *)
@@ -1758,22 +1585,7 @@
           in
           if debug () then Format.eprintf "}@]@,";
           let for_loop =
-<<<<<<< HEAD
-            ( J.For_statement
-                ( J.Left None
-                , None
-                , None
-                , Js_simpl.block
-                    (if never_body
-                     then (
-                       if debug () then Format.eprintf "}@]@,";
-                       body)
-                     else (
-                       if debug () then Format.eprintf "break;@;}@]@,";
-                       body @ [ J.Break_statement None, J.N ])) )
-=======
             ( J.For_statement (J.Left None, None, None, Js_simpl.block body)
->>>>>>> bd764f90
             , source_location_ctx st.ctx (Code.location_of_pc pc) )
           in
           let label = if !lab_used then Some lab else None in
@@ -1832,62 +1644,7 @@
   let never_after, after = loop ~scope_stack ~fall_through (List.rev new_scopes) in
   never_after, seq @ after
 
-<<<<<<< HEAD
-and colapse_frontier name st (new_frontier' : Addr.Set.t) interm =
-  let new_frontier = Interm.resolve_nodes interm new_frontier' in
-  if debug ()
-  then
-    Format.eprintf
-      "Resove %s to %s;@,"
-      (string_of_set new_frontier')
-      (string_of_set new_frontier);
-  if Addr.Set.cardinal new_frontier <= 1
-  then [], new_frontier, interm, None
-  else
-    let idx =
-      decr st.last_interm_idx;
-      !(st.last_interm_idx)
-    in
-    if debug ()
-    then
-      Format.eprintf
-        "colapse frontier(%s) into %d: %s@,"
-        name
-        idx
-        (string_of_set new_frontier);
-    let x = Code.Var.fresh_n "switch" in
-    let a =
-      Addr.Set.elements new_frontier
-      |> List.map ~f:(fun pc -> pc, get_preds st pc - get_seen st pc)
-      |> List.sort ~cmp:(fun (pc1, (c1 : int)) (pc2, (c2 : int)) ->
-             match compare c2 c1 with
-             | 0 -> compare pc1 pc2
-             | c -> c)
-      |> List.map ~f:fst
-    in
-    if debug () then Format.eprintf "var %a;@," Code.Var.print x;
-    Hashtbl.add st.succs idx a;
-    Hashtbl.add st.preds idx (List.length a);
-    let pc_i = List.mapi a ~f:(fun i pc -> pc, i) in
-    let default = 0 in
-    let interm =
-      Interm.add interm ~idx ~var:x (List.map pc_i ~f:(fun (pc, i) -> pc, i, default = i))
-    in
-    let branch =
-      let cases = Array.of_list (List.map a ~f:(fun pc -> pc, [])) in
-      if Array.length cases > 2
-      then Code.Switch (x, cases), Code.noloc
-      else Code.Cond (x, cases.(1), cases.(0)), Code.noloc
-    in
-    ( [ J.variable_declaration [ J.V x, (int default, J.N) ], J.N ]
-    , Addr.Set.singleton idx
-    , interm
-    , Some (a, branch) )
-
-and compile_decision_tree st loop_stack backs frontier interm loc cx dtree =
-=======
 and compile_decision_tree kind st scope_stack loc cx dtree ~fall_through =
->>>>>>> bd764f90
   (* Some changes here may require corresponding changes
      in function [DTree.fold_cont] above. *)
   let rec loop cx scope_stack : _ -> bool * _ = function
@@ -2009,15 +1766,9 @@
           if st.ctx.Ctx.should_export then Some (s_var Global_constant.exports) else None
         in
         true, flush_all queue [ J.Return_statement e_opt, loc ]
-<<<<<<< HEAD
-    | Branch cont -> compile_branch st queue cont loop_stack backs frontier interm
-    | Pushtrap (c1, x, e1) ->
-        let never_body, body = compile_branch st [] c1 loop_stack backs frontier interm in
-=======
     | Branch cont -> compile_branch st queue cont scope_stack ~fall_through
     | Pushtrap (c1, x, e1) ->
         let never_body, body = compile_branch st [] c1 scope_stack ~fall_through in
->>>>>>> bd764f90
         if debug () then Format.eprintf "@,}@]@,@[<hv 2>catch {@;";
         let never_handler, handler = compile_branch st [] e1 scope_stack ~fall_through in
         let exn_var, handler =
@@ -2063,18 +1814,10 @@
         let (_px, cx), queue = access_queue queue x in
         let never, code =
           compile_decision_tree
-<<<<<<< HEAD
-            st
-            loop_stack
-            backs
-            frontier
-            interm
-=======
             "Int"
             st
             scope_stack
             ~fall_through
->>>>>>> bd764f90
             loc
             cx
             (DTree.build_switch a1)
@@ -2231,8 +1974,6 @@
   if debug () then Format.eprintf "@]@.";
   res
 
-<<<<<<< HEAD
-=======
 let f
     (p : Code.program)
     ~exported_runtime
@@ -2267,7 +2008,6 @@
   if times () then Format.eprintf "  code gen.: %a@." Timer.print t';
   p
 
->>>>>>> bd764f90
 let init () =
   List.iter
     ~f:(fun (nm, nm') -> Primitive.alias nm nm')
@@ -2346,36 +2086,4 @@
     ];
   Hashtbl.iter
     (fun name (k, _) -> Primitive.register name k None None)
-<<<<<<< HEAD
-    internal_primitives
-
-let f
-    (p : Code.program)
-    ~exported_runtime
-    ~live_vars
-    ~trampolined_calls
-    ~should_export
-    ~warn_on_unhandled_effect
-    debug =
-  let t' = Timer.make () in
-  let share = Share.get ~trampolined_calls ~alias_prims:exported_runtime p in
-  let exported_runtime =
-    if exported_runtime then Some (Code.Var.fresh_n "runtime", ref false) else None
-  in
-  let ctx =
-    Ctx.initial
-      ~warn_on_unhandled_effect
-      ~exported_runtime
-      ~should_export
-      p.blocks
-      live_vars
-      trampolined_calls
-      share
-      debug
-  in
-  let p = compile_program ctx p.start in
-  if times () then Format.eprintf "  code gen.: %a@." Timer.print t';
-  p
-=======
-    internal_primitives
->>>>>>> bd764f90
+    internal_primitives