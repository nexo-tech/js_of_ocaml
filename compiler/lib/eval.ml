--- conflicted
+++ resolved
@@ -70,17 +70,10 @@
 
   let to_int32 = Fun.id
 end
-<<<<<<< HEAD
 
 module Int31 : Int = struct
   include Int31
 
-=======
-
-module Int31 : Int = struct
-  include Int31
-
->>>>>>> bd764f90
   let int_unop l f =
     match l with
     | [ Int i ] -> Some (Int (to_int32 (f (of_int32_warning_on_overflow i))))
@@ -221,19 +214,11 @@
   get_approx
     info
     (fun x ->
-<<<<<<< HEAD
-      match info.info_defs.(Var.idx x) with
-      | Expr (Constant (String s)) -> Some (Int32.of_int (String.length s))
-      | Expr (Prim (Extern "caml_create_string", [ arg ]))
-      | Expr (Prim (Extern "caml_create_bytes", [ arg ])) -> the_int ~target info arg
-      | _ -> None)
-=======
       match Flow.Info.def info x with
       | Some (Constant (String s)) -> Some (Int32.of_int (String.length s))
       | Some (Prim (Extern "caml_create_string", [ arg ]))
       | Some (Prim (Extern "caml_create_bytes", [ arg ])) -> the_int ~target info arg
       | None | Some _ -> None)
->>>>>>> bd764f90
     None
     (fun u v ->
       match u, v with
@@ -252,15 +237,6 @@
       get_approx
         info
         (fun x ->
-<<<<<<< HEAD
-          match info.info_defs.(Var.idx x) with
-          | Expr (Constant (Int _)) -> Y
-          | Expr (Constant (NativeInt _ | Int32 _)) ->
-              (* These Wasm-specific constants are boxed *)
-              N
-          | Expr (Block (_, _, _, _) | Constant _) -> N
-          | _ -> Unknown)
-=======
           match Flow.Info.def info x with
           | Some (Constant (Int _)) -> Y
           | Some (Constant (NativeInt _ | Int32 _)) ->
@@ -268,7 +244,6 @@
               N
           | Some (Block (_, _, _, _) | Constant _) -> N
           | None | Some _ -> Unknown)
->>>>>>> bd764f90
         Unknown
         (fun u v ->
           match u, v with
@@ -288,13 +263,6 @@
       get_approx
         info
         (fun x ->
-<<<<<<< HEAD
-          match info.info_defs.(Var.idx x) with
-          | Expr (Block (j, _, _, _)) ->
-              if Var.ISet.mem info.info_possibly_mutable x then None else get j
-          | Expr (Constant (Tuple (j, _, _))) -> get j
-          | _ -> None)
-=======
           match Flow.Info.def info x with
           | Some (Block (j, _, _, mut)) ->
               if Flow.Info.possibly_mutable info x
@@ -304,7 +272,6 @@
               else get j
           | Some (Constant (Tuple (j, _, _))) -> get j
           | None | Some _ -> None)
->>>>>>> bd764f90
         None
         (fun u v ->
           match u, v with
@@ -323,17 +290,10 @@
   get_approx
     info
     (fun x ->
-<<<<<<< HEAD
-      match info.info_defs.(Var.idx x) with
-      | Expr (Prim (Extern "%direct_obj_tag", [ b ])) -> the_tag_of info b get
-      | Expr (Constant (Int j)) -> get (Int32.to_int j)
-      | _ -> None)
-=======
       match Flow.Info.def info x with
       | Some (Prim (Extern "%direct_obj_tag", [ b ])) -> the_tag_of info b get
       | Some (Constant (Int j)) -> get (Int32.to_int j)
       | None | Some _ -> None)
->>>>>>> bd764f90
     None
     (fun u v ->
       match u, v with
@@ -369,30 +329,6 @@
   match x with
   | Let (x, Prim (Extern (("caml_equal" | "caml_notequal") as prim), [ y; z ])) -> (
       match the_const_of ~target info y, the_const_of ~target info z with
-<<<<<<< HEAD
-      | Some e1, Some e2 -> (
-          match Code.Constant.ocaml_equal e1 e2 with
-          | None -> [ i ]
-          | Some c ->
-              let c =
-                match prim with
-                | "caml_equal" -> c
-                | "caml_notequal" -> not c
-                | _ -> assert false
-              in
-              let c = Constant (bool' c) in
-              Flow.update_def info x c;
-              [ Let (x, c), loc ])
-      | _ -> [ i ])
-  | Let (x, Prim (Extern ("caml_js_equals" | "caml_js_strict_equals"), [ y; z ])) -> (
-      match the_const_of ~target info y, the_const_of ~target info z with
-      | Some e1, Some e2 -> (
-          match constant_js_equal e1 e2 with
-          | None -> [ i ]
-          | Some c ->
-              let c = Constant (bool' c) in
-              Flow.update_def info x c;
-=======
       | Some e1, Some e2 -> (
           match Code.Constant.ocaml_equal e1 e2 with
           | None -> [ i ]
@@ -415,7 +351,6 @@
           | Some c ->
               let c = Constant (bool' c) in
               Flow.Info.update_def info x c;
->>>>>>> bd764f90
               [ Let (x, c), loc ])
       | _ -> [ i ])
   | Let (x, Prim (Extern "caml_ml_string_length", [ s ])) -> (
@@ -451,21 +386,13 @@
       | Unknown -> [ i ]
       | (Y | N) as b ->
           let c = Constant (bool' Poly.(b = Y)) in
-<<<<<<< HEAD
-          Flow.update_def info x c;
-=======
           Flow.Info.update_def info x c;
->>>>>>> bd764f90
           [ Let (x, c), loc ])
   | Let (x, Prim (Extern "%direct_obj_tag", [ y ])) -> (
       match the_tag_of info y (fun x -> Some x) with
       | Some tag ->
           let c = Constant (Int (Int32.of_int tag)) in
-<<<<<<< HEAD
-          Flow.update_def info x c;
-=======
           Flow.Info.update_def info x c;
->>>>>>> bd764f90
           [ Let (x, c), loc ]
       | None -> [ i ])
   | Let (x, Prim (Extern "caml_sys_const_backend_type", [ _ ])) ->
@@ -546,15 +473,9 @@
             | NativeString _
             | Float_array _
             | Int64 _ )) -> Non_zero
-<<<<<<< HEAD
-      | Expr (Block (_, _, _, _)) -> Non_zero
-      | Expr (Field _ | Closure _ | Prim _ | Apply _ | Special _) -> Unknown
-      | Param | Phi _ -> Unknown)
-=======
       | Some (Block (_, _, _, _)) -> Non_zero
       | Some (Field _ | Closure _ | Prim _ | Apply _ | Special _) -> Unknown
       | None -> Unknown)
->>>>>>> bd764f90
     Unknown
     (fun u v ->
       match u, v with
