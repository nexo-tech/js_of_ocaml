--- conflicted
+++ resolved
@@ -416,11 +416,7 @@
         S (Utf8_string.of_string_exn lname_per_depth.(i))
   in
   let p = (new name ident label)#program p in
-<<<<<<< HEAD
-  (if has_free_var
-=======
   (if has_free_var || Var.Set.cardinal !unallocated_names > 0
->>>>>>> bd764f90
    then
      let () =
        if not (debug_shortvar () || debug ())
