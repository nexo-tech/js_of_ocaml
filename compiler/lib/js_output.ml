--- conflicted
+++ resolved
@@ -432,11 +432,7 @@
   let pp_ident_or_string_lit f (Stdlib.Utf8_string.Utf8 s_lit as s) =
     if is_ident s_lit then PP.string f s_lit else pp_string_lit f s
 
-<<<<<<< HEAD
-  let rec comma_list f f_elt l =
-=======
   let rec comma_list f ~force_last_comma f_elt l =
->>>>>>> bd764f90
     match l with
     | [] -> ()
     | [ x ] ->
@@ -486,19 +482,7 @@
         then (
           PP.string f ")";
           PP.end_group f)
-<<<<<<< HEAD
-    | EFun (i, (k, l, b, pc)) ->
-        let prefix =
-          match k with
-          | { async = false; generator = false } -> "function"
-          | { async = true; generator = false } -> "async function"
-          | { async = true; generator = true } -> "async function*"
-          | { async = false; generator = true } -> "function*"
-        in
-        function_declaration f prefix ident i l b pc
-=======
     | EFun (i, decl) -> function_declaration' f i decl
->>>>>>> bd764f90
     | EClass (i, cl_decl) -> class_declaration f i cl_decl
     | EArrow ((k, p, b, pc), consise, _) ->
         if Prec.(l > AssignementExpression)
@@ -756,31 +740,20 @@
     | EAssignTarget t -> (
         let property f p =
           match p with
-<<<<<<< HEAD
-          | TargetPropertyId (id, None) -> ident f id
-          | TargetPropertyId (id, Some (e, _)) ->
-=======
           | TargetPropertyId (Prop_and_ident id, None) -> ident f id
           | TargetPropertyId (Prop_and_ident id, Some (e, _)) ->
->>>>>>> bd764f90
               ident f id;
               PP.space f;
               PP.string f "=";
               PP.space f;
               expression AssignementExpression f e
-<<<<<<< HEAD
-          | TargetProperty (pn, e) ->
-=======
           | TargetProperty (pn, e, None) ->
->>>>>>> bd764f90
               PP.start_group f 0;
               property_name f pn;
               PP.string f ":";
               PP.space f;
               expression AssignementExpression f e;
               PP.end_group f
-<<<<<<< HEAD
-=======
           | TargetProperty (pn, e, Some (ini, _)) ->
               PP.start_group f 0;
               property_name f pn;
@@ -792,7 +765,6 @@
               PP.space f;
               expression AssignementExpression f ini;
               PP.end_group f
->>>>>>> bd764f90
           | TargetPropertySpread e ->
               PP.string f "...";
               expression AssignementExpression f e
@@ -817,19 +789,12 @@
         | ObjectTarget list ->
             PP.start_group f 1;
             PP.string f "{";
-<<<<<<< HEAD
-            comma_list f property list;
-=======
             comma_list f ~force_last_comma:(fun _ -> false) property list;
->>>>>>> bd764f90
             PP.string f "}";
             PP.end_group f
         | ArrayTarget list ->
             PP.start_group f 1;
             PP.string f "[";
-<<<<<<< HEAD
-            comma_list f element list;
-=======
             comma_list
               f
               ~force_last_comma:(function
@@ -837,7 +802,6 @@
                 | _ -> false)
               element
               list;
->>>>>>> bd764f90
             PP.string f "]";
             PP.end_group f)
     | EArr el ->
@@ -1058,9 +1022,6 @@
         in
         function_declaration f "" fpn (Some ()) l b loc'
 
-<<<<<<< HEAD
-  and element_list f el = comma_list f element el
-=======
   and element_list f el =
     comma_list
       f
@@ -1069,7 +1030,6 @@
         | _ -> false)
       element
       el
->>>>>>> bd764f90
 
   and element f (e : element) =
     match e with
@@ -1308,19 +1268,7 @@
     match s with
     | Block b -> block f b
     | Variable_statement (k, l) -> variable_declaration_list k (not can_omit_semi) f l
-<<<<<<< HEAD
-    | Function_declaration (i, (k, l, b, loc')) ->
-        let prefix =
-          match k with
-          | { async = false; generator = false } -> "function"
-          | { async = true; generator = false } -> "async function"
-          | { async = true; generator = true } -> "async function*"
-          | { async = false; generator = true } -> "function*"
-        in
-        function_declaration f prefix ident (Some i) l b loc'
-=======
     | Function_declaration (i, decl) -> function_declaration' f (Some i) decl
->>>>>>> bd764f90
     | Class_declaration (i, cl_decl) -> class_declaration f (Some i) cl_decl
     | Empty_statement -> PP.string f ";"
     | Debugger_statement ->
@@ -1652,8 +1600,6 @@
             PP.string f "finally";
             block f b);
         PP.end_group f
-<<<<<<< HEAD
-=======
     | With_statement (e, s) ->
         PP.start_group f 0;
         PP.string f "with(";
@@ -1662,7 +1608,6 @@
         PP.break f;
         statement f s;
         PP.end_group f
->>>>>>> bd764f90
     | Import ({ kind; from }, _loc) ->
         PP.start_group f 0;
         PP.string f "import";
@@ -1689,10 +1634,7 @@
             PP.space f;
             comma_list
               f
-<<<<<<< HEAD
-=======
               ~force_last_comma:(fun _ -> false)
->>>>>>> bd764f90
               (fun f (s, i) ->
                 if match i with
                    | S { name; _ } when Stdlib.Utf8_string.equal name s -> true
@@ -1723,10 +1665,7 @@
             PP.string f "{";
             PP.space f;
             comma_list
-<<<<<<< HEAD
-=======
               ~force_last_comma:(fun _ -> false)
->>>>>>> bd764f90
               f
               (fun f (i, s) ->
                 if match i with
@@ -1751,10 +1690,7 @@
                 PP.string f "{";
                 PP.space f;
                 comma_list
-<<<<<<< HEAD
-=======
                   ~force_last_comma:(fun _ -> false)
->>>>>>> bd764f90
                   f
                   (fun f (a, b) ->
                     if Stdlib.Utf8_string.equal a b
@@ -1771,14 +1707,6 @@
             PP.space f;
             pp_string_lit f from;
             PP.string f ";"
-<<<<<<< HEAD
-        | ExportDefaultExpression ((EFun _ | EClass _) as e) ->
-            PP.space f;
-            PP.string f "default";
-            PP.space f;
-            expression Expression f e
-=======
->>>>>>> bd764f90
         | ExportDefaultExpression e ->
             PP.space f;
             PP.string f "default";
@@ -1787,40 +1715,20 @@
               ~last_semi
               ~obj:true
               ~funct:true
-<<<<<<< HEAD
-=======
               ~class_:true
->>>>>>> bd764f90
               ~let_identifier:true
               Expression
               f
               e
-<<<<<<< HEAD
-        | ExportDefaultFun (id, decl) ->
+        | ExportDefaultFun (i, decl) ->
             PP.space f;
             PP.string f "default";
             PP.space f;
-            statement f (Function_declaration (id, decl), loc)
-=======
-        | ExportDefaultFun (i, decl) ->
+            function_declaration' f i decl
+        | ExportDefaultClass (id, decl) ->
             PP.space f;
             PP.string f "default";
             PP.space f;
-            function_declaration' f i decl
->>>>>>> bd764f90
-        | ExportDefaultClass (id, decl) ->
-            PP.space f;
-            PP.string f "default";
-            PP.space f;
-<<<<<<< HEAD
-            statement f (Class_declaration (id, decl), loc)
-        | ExportFun (id, decl) ->
-            PP.space f;
-            statement f (Function_declaration (id, decl), loc)
-        | ExportClass (id, decl) ->
-            PP.space f;
-            statement f (Class_declaration (id, decl), loc)
-=======
             class_declaration f id decl
         | ExportFun (id, decl) ->
             PP.space f;
@@ -1828,7 +1736,6 @@
         | ExportClass (id, decl) ->
             PP.space f;
             class_declaration f (Some id) decl
->>>>>>> bd764f90
         | ExportVar (k, l) ->
             PP.space f;
             variable_declaration_list k (not can_omit_semi) f l
@@ -1885,8 +1792,6 @@
     PP.string f "}";
     PP.end_group f
 
-<<<<<<< HEAD
-=======
   and function_declaration' f (name : _ option) (k, l, b, loc') =
     let prefix =
       match k with
@@ -1897,7 +1802,6 @@
     in
     function_declaration f prefix ident name l b loc'
 
->>>>>>> bd764f90
   and class_declaration f i x =
     PP.start_group f 1;
     PP.start_group f 0;
@@ -1913,11 +1817,7 @@
         PP.space f;
         PP.string f "extends";
         PP.space f;
-<<<<<<< HEAD
-        expression Expression f e;
-=======
         expression LeftHandSideExpression f e;
->>>>>>> bd764f90
         PP.space f);
     PP.end_group f;
     PP.start_group f 2;
@@ -1947,11 +1847,7 @@
                 PP.string f "=";
                 PP.space f;
                 output_debug_info f loc;
-<<<<<<< HEAD
-                expression Expression f e);
-=======
                 expression AssignementExpression f e);
->>>>>>> bd764f90
             PP.string f ";";
             PP.end_group f
         | CEStaticBLock l ->
