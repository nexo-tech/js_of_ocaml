--- conflicted
+++ resolved
@@ -35,15 +35,11 @@
 val find_in_paths : ?pkg:string -> string list -> string -> string
 val read_file : string -> string
 
-<<<<<<< HEAD
-val split_rev : int -> 'a list -> 'a list list
 val take : int -> 'a list -> 'a list * 'a list
-=======
-val partition : int -> 'a list -> 'a list list
+
 val is_ascii : string -> bool
 val has_backslash : string -> bool
 
->>>>>>> 0547d15e
 module Timer : sig
   type t
   val init : (unit -> float) -> unit
